--- conflicted
+++ resolved
@@ -15,19 +15,11 @@
   description: {
     type: String,
     required: true,
-<<<<<<< HEAD
     maxlength: 10000
   },
   enhancedDescription: {
     type: String,
     maxlength: 10000
-=======
-    maxlength: 10000,
-  },
-  enhancedDescription: {
-    type: String,
-    maxlength: 10000,
->>>>>>> 16abb5c4
   },
   category: {
     type: String,
